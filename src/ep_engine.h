/* -*- Mode: C++; tab-width: 4; c-basic-offset: 4; indent-tabs-mode: nil -*- */
/*
 *     Copyright 2013 Couchbase, Inc
 *
 *   Licensed under the Apache License, Version 2.0 (the "License");
 *   you may not use this file except in compliance with the License.
 *   You may obtain a copy of the License at
 *
 *       http://www.apache.org/licenses/LICENSE-2.0
 *
 *   Unless required by applicable law or agreed to in writing, software
 *   distributed under the License is distributed on an "AS IS" BASIS,
 *   WITHOUT WARRANTIES OR CONDITIONS OF ANY KIND, either express or implied.
 *   See the License for the specific language governing permissions and
 *   limitations under the License.
 */

#ifndef SRC_EP_ENGINE_H_
#define SRC_EP_ENGINE_H_ 1

<<<<<<< HEAD
#include "config.h"

#include <errno.h>
=======
#include "locks.hh"
#include "ep.hh"
#include "flusher.hh"
#include "ep_extension.h"
#include "dispatcher.hh"
#include "item_pager.hh"
>>>>>>> f10d1b96

#include <algorithm>
#include <cstdio>
#include <limits>
#include <list>
#include <map>
#include <sstream>
#include <string>

#include "configuration.h"
#include "dispatcher.h"
#include "ep.h"
#include "ep-engine/command_ids.h"
#include "flusher.h"
#include "item_pager.h"
#include "kvstore.h"
#include "locks.h"
#include "tapconnection.h"
#include "tapconnmap.h"
#include "tapthrottle.h"

extern "C" {
    EXPORT_FUNCTION
    ENGINE_ERROR_CODE create_instance(uint64_t interface,
                                      GET_SERVER_API get_server_api,
                                      ENGINE_HANDLE **handle);
    void *EvpNotifyPendingConns(void*arg);

    EXPORT_FUNCTION
    ENGINE_ERROR_CODE getLocked(EventuallyPersistentEngine *e,
            protocol_binary_request_header *request,
            const void *cookie,
            Item **item,
            const char **msg,
            size_t *msg_size,
            protocol_binary_response_status *res);
}

/* We're using notify_io_complete from ptr_fun, but that func
 * got a "C" linkage that ptr_fun doesn't like... just
 * cast it away with this typedef ;)
 */
typedef void (*NOTIFY_IO_COMPLETE_T)(const void *cookie,
                                     ENGINE_ERROR_CODE status);


// Forward decl
class EventuallyPersistentEngine;
class TapConnMap;

/**
 * Vbucket visitor that counts active vbuckets.
 */
class VBucketCountVisitor : public VBucketVisitor {
public:
    VBucketCountVisitor(vbucket_state_t state) : desired_state(state), numItems(0),
                                                 numTempItems(0),nonResident(0),
                                                 numVbucket(0), htMemory(0),
                                                 htItemMemory(0), htCacheSize(0),
                                                 numEjects(0), numExpiredItems(0),
                                                 metaDataMemory(0), opsCreate(0),
                                                 opsUpdate(0), opsDelete(0),
                                                 opsReject(0), queueSize(0),
                                                 queueMemory(0), queueAge(0),
                                                 queueFill(0), queueDrain(0),
                                                 pendingWrites(0),
                                                 chkPersistRemaining(0)
    { }

    bool visitBucket(RCPtr<VBucket> &vb);

    void visit(StoredValue* v) {
        (void)v;
        assert(false); // this does not happen
    }

    vbucket_state_t getVBucketState() { return desired_state; }

    size_t getNumItems() { return numItems; }

    size_t getNumTempItems() { return numTempItems; }

    size_t getNonResident() { return nonResident; }

    size_t getVBucketNumber() { return numVbucket; }

    size_t getMemResidentPer() {
        size_t numResident = numItems - nonResident;
        return (numItems != 0) ? (size_t) (numResident *100.0) / (numItems) : 0;
    }

    size_t getEjects() { return numEjects; }

    size_t getExpired() { return numExpiredItems; }

    size_t getMetaDataMemory() { return metaDataMemory; }

    size_t getHashtableMemory() { return htMemory; }

    size_t getItemMemory() { return htItemMemory; }
    size_t getCacheSize() { return htCacheSize; }

    size_t getOpsCreate() { return opsCreate; }
    size_t getOpsUpdate() { return opsUpdate; }
    size_t getOpsDelete() { return opsDelete; }
    size_t getOpsReject() { return opsReject; }

    size_t getQueueSize() { return queueSize; }
    size_t getQueueMemory() { return queueMemory; }
    size_t getQueueFill() { return queueFill; }
    size_t getQueueDrain() { return queueDrain; }
    uint64_t getAge() { return queueAge; }
    size_t getPendingWrites() { return pendingWrites; }
    size_t getChkPersistRemaining() { return chkPersistRemaining; }

private:
    vbucket_state_t desired_state;

    size_t numItems;
    size_t numTempItems;
    size_t nonResident;
    size_t numVbucket;
    size_t htMemory;
    size_t htItemMemory;
    size_t htCacheSize;
    size_t numEjects;
    size_t numExpiredItems;
    size_t metaDataMemory;

    size_t opsCreate;
    size_t opsUpdate;
    size_t opsDelete;
    size_t opsReject;

    size_t queueSize;
    size_t queueMemory;
    uint64_t queueAge;
    size_t queueFill;
    size_t queueDrain;
    size_t pendingWrites;
    size_t chkPersistRemaining;
};

/**
 * memcached engine interface to the EventuallyPersistentStore.
 */
class EventuallyPersistentEngine : public ENGINE_HANDLE_V1 {
    friend class LookupCallback;
public:
    ENGINE_ERROR_CODE initialize(const char* config);
    void destroy(bool force);

    ENGINE_ERROR_CODE itemAllocate(const void* cookie,
                                   item** itm,
                                   const void* key,
                                   const size_t nkey,
                                   const size_t nbytes,
                                   const int flags,
                                   const rel_time_t exptime)
    {
        (void)cookie;
        if (nbytes > maxItemSize) {
            return ENGINE_E2BIG;
        }

        time_t expiretime = (exptime == 0) ? 0 : ep_abs_time(ep_reltime(exptime));

        *itm = new Item(key, nkey, nbytes, flags, expiretime);
        if (*itm == NULL) {
            return memoryCondition();
        } else {
            stats.itemAllocSizeHisto.add(nbytes);
            return ENGINE_SUCCESS;
        }
    }

    ENGINE_ERROR_CODE itemDelete(const void* cookie,
                                 const void* key,
                                 const size_t nkey,
                                 uint64_t* cas,
                                 uint16_t vbucket)
    {
        std::string k(static_cast<const char*>(key), nkey);
        return itemDelete(cookie, k, cas, vbucket);
    }

    ENGINE_ERROR_CODE itemDelete(const void* cookie,
                                 const std::string &key,
                                 uint64_t* cas,
                                 uint16_t vbucket)
    {
        ItemMetaData itemMeta;
        ENGINE_ERROR_CODE ret = epstore->deleteItem(key, cas,
                                                    vbucket, cookie,
                                                    false, // not force
                                                    false, // not use metadata
                                                    false,
                                                    &itemMeta);

        if (ret == ENGINE_KEY_ENOENT || ret == ENGINE_NOT_MY_VBUCKET) {
            if (isDegradedMode()) {
                return ENGINE_TMPFAIL;
            }
        }
        return ret;
    }


    void itemRelease(const void* cookie, item *itm)
    {
        (void)cookie;
        delete (Item*)itm;
    }

    ENGINE_ERROR_CODE get(const void* cookie,
                          item** itm,
                          const void* key,
                          const int nkey,
                          uint16_t vbucket)
    {
        BlockTimer timer(&stats.getCmdHisto);
        std::string k(static_cast<const char*>(key), nkey);

        GetValue gv(epstore->get(k, vbucket, cookie, serverApi->core));
        ENGINE_ERROR_CODE ret = gv.getStatus();

        if (ret == ENGINE_SUCCESS) {
            *itm = gv.getValue();
        } else if (ret == ENGINE_KEY_ENOENT || ret == ENGINE_NOT_MY_VBUCKET) {
            if (isDegradedMode()) {
                return ENGINE_TMPFAIL;
            }
        }

        return ret;
    }

    const char* getName() {
        return name.c_str();
    }

    ENGINE_ERROR_CODE getStats(const void* cookie,
                               const char* stat_key,
                               int nkey,
                               ADD_STAT add_stat);

    void resetStats() {
        stats.reset();
        if (epstore) {
            epstore->resetUnderlyingStats();
        }
    }

    ENGINE_ERROR_CODE store(const void *cookie,
                            item* itm,
                            uint64_t *cas,
                            ENGINE_STORE_OPERATION operation,
                            uint16_t vbucket);

    ENGINE_ERROR_CODE arithmetic(const void* cookie,
                                 const void* key,
                                 const int nkey,
                                 const bool increment,
                                 const bool create,
                                 const uint64_t delta,
                                 const uint64_t initial,
                                 const rel_time_t exptime,
                                 uint64_t *cas,
                                 uint64_t *result,
                                 uint16_t vbucket)
    {
        BlockTimer timer(&stats.arithCmdHisto);
        item *it = NULL;

        rel_time_t expiretime = (exptime == 0 ||
                                 exptime == 0xffffffff) ?
            0 : ep_abs_time(ep_reltime(exptime));

        ENGINE_ERROR_CODE ret = get(cookie, &it, key, nkey, vbucket);
        if (ret == ENGINE_SUCCESS) {
            Item *itm = static_cast<Item*>(it);
            char *endptr = NULL;
            char data[24];
            size_t len = std::min(static_cast<uint32_t>(sizeof(data) - 1),
                                  itm->getNBytes());
            data[len] = 0;
            memcpy(data, itm->getData(), len);
            uint64_t val = strtoull(data, &endptr, 10);
            if (itm->getCas() == (uint64_t) -1) {
                // item is locked, can't perform arithmetic operation
                delete itm;
                return ENGINE_TMPFAIL;
            }
            if ((errno != ERANGE) && (isspace(*endptr)
                                      || (*endptr == '\0' && endptr != data))) {
                if (increment) {
                    val += delta;
                } else {
                    if (delta > val) {
                        val = 0;
                    } else {
                        val -= delta;
                    }
                }

                std::stringstream vals;
                vals << val;
                size_t nb = vals.str().length();
                *result = val;
                Item *nit = new Item(key, (uint16_t)nkey, itm->getFlags(),
                                     itm->getExptime(), vals.str().c_str(), nb);
                nit->setCas(itm->getCas());
                ret = store(cookie, nit, cas, OPERATION_CAS, vbucket);
                delete nit;
            } else {
                ret = ENGINE_EINVAL;
            }

            delete itm;
        } else if (ret == ENGINE_NOT_MY_VBUCKET) {
            return isDegradedMode() ? ENGINE_TMPFAIL: ret;
        } else if (ret == ENGINE_KEY_ENOENT) {
            if (isDegradedMode()) {
                return ENGINE_TMPFAIL;
            }
            if (create) {
                std::stringstream vals;
                vals << initial;
                size_t nb = vals.str().length();
                *result = initial;
                Item *itm = new Item(key, (uint16_t)nkey, 0, expiretime,
                                     vals.str().c_str(), nb);
                ret = store(cookie, itm, cas, OPERATION_ADD, vbucket);
                delete itm;
            }
        }

        /* We had a race condition.. just call ourself recursively to retry */
        if (ret == ENGINE_KEY_EEXISTS) {
            return arithmetic(cookie, key, nkey, increment, create, delta,
                              initial, expiretime, cas, result, vbucket);
        }

        return ret;
    }



    ENGINE_ERROR_CODE flush(const void *cookie, time_t when);

    tap_event_t walkTapQueue(const void *cookie, item **itm, void **es,
                             uint16_t *nes, uint8_t *ttl, uint16_t *flags,
                             uint32_t *seqno, uint16_t *vbucket);

    bool createTapQueue(const void *cookie,
                        std::string &client,
                        uint32_t flags,
                        const void *userdata,
                        size_t nuserdata);

    ENGINE_ERROR_CODE tapNotify(const void *cookie,
                                void *engine_specific,
                                uint16_t nengine,
                                uint8_t ttl,
                                uint16_t tap_flags,
                                tap_event_t tap_event,
                                uint32_t tap_seqno,
                                const void *key,
                                size_t nkey,
                                uint32_t flags,
                                uint32_t exptime,
                                uint64_t cas,
                                const void *data,
                                size_t ndata,
                                uint16_t vbucket);

    ENGINE_ERROR_CODE touch(const void* cookie,
                            protocol_binary_request_header *request,
                            ADD_RESPONSE response);

    ENGINE_ERROR_CODE getMeta(const void* cookie,
                              protocol_binary_request_get_meta *request,
                              ADD_RESPONSE response);
    ENGINE_ERROR_CODE setWithMeta(const void* cookie,
                                  protocol_binary_request_set_with_meta *request,
                                  ADD_RESPONSE response);
    ENGINE_ERROR_CODE deleteWithMeta(const void* cookie,
                                     protocol_binary_request_delete_with_meta *request,
                                     ADD_RESPONSE response);

    ENGINE_ERROR_CODE returnMeta(const void* cookie,
                                 protocol_binary_request_return_meta *request,
                                 ADD_RESPONSE response);

    /**
     * Visit the objects and add them to the tap connecitons queue.
     * @todo this code should honor the backfill time!
     */
    void queueBackfill(const VBucketFilter &backfillVBFilter, TapProducer *tc);

    void notifyIOComplete(const void *cookie, ENGINE_ERROR_CODE status) {
        if (cookie == NULL) {
            LOG(EXTENSION_LOG_WARNING, "Tried to signal a NULL cookie!");
        } else {
            BlockTimer bt(&stats.notifyIOHisto);
            EventuallyPersistentEngine *epe = ObjectRegistry::onSwitchThread(NULL, true);
            serverApi->cookie->notify_io_complete(cookie, status);
            ObjectRegistry::onSwitchThread(epe);
        }
    }

    ENGINE_ERROR_CODE reserveCookie(const void *cookie);
    ENGINE_ERROR_CODE releaseCookie(const void *cookie);

    void storeEngineSpecific(const void *cookie, void *engine_data);
    void *getEngineSpecific(const void *cookie);

    void registerEngineCallback(ENGINE_EVENT_TYPE type,
                                EVENT_CALLBACK cb, const void *cb_data);

    template <typename T>
    void notifyIOComplete(T cookies, ENGINE_ERROR_CODE status) {
        EventuallyPersistentEngine *epe = ObjectRegistry::onSwitchThread(NULL, true);
        std::for_each(cookies.begin(), cookies.end(),
                      std::bind2nd(std::ptr_fun((NOTIFY_IO_COMPLETE_T)serverApi->cookie->notify_io_complete),
                                   status));
        ObjectRegistry::onSwitchThread(epe);
    }

    void handleDisconnect(const void *cookie) {
        tapConnMap->disconnect(cookie, static_cast<int>(configuration.getTapKeepalive()));
    }

    protocol_binary_response_status stopFlusher(const char **msg, size_t *msg_size) {
        (void) msg_size;
        protocol_binary_response_status rv = PROTOCOL_BINARY_RESPONSE_SUCCESS;
        *msg = NULL;
        if (!epstore->pauseFlusher()) {
            LOG(EXTENSION_LOG_INFO, "Unable to stop flusher");
            *msg = "Flusher not running.";
            rv = PROTOCOL_BINARY_RESPONSE_EINVAL;
        }
        return rv;
    }

    protocol_binary_response_status startFlusher(const char **msg, size_t *msg_size) {
        (void) msg_size;
        protocol_binary_response_status rv = PROTOCOL_BINARY_RESPONSE_SUCCESS;
        *msg = NULL;
        if (!epstore->resumeFlusher()) {
            LOG(EXTENSION_LOG_INFO, "Unable to start flusher");
            *msg = "Flusher not shut down.";
            rv = PROTOCOL_BINARY_RESPONSE_EINVAL;
        }
        return rv;
    }

    ENGINE_ERROR_CODE deleteVBucket(uint16_t vbid, const void* c = NULL) {
        return epstore->deleteVBucket(vbid, c);
    }

    bool resetVBucket(uint16_t vbid) {
        return epstore->resetVBucket(vbid);
    }

    void setTapKeepAlive(uint32_t to) {
        configuration.setTapKeepalive((size_t)to);
    }

    void setFlushAll(bool enabled) {
        flushAllEnabled = enabled;
    }

    protocol_binary_response_status evictKey(const std::string &key,
                                             uint16_t vbucket,
                                             const char **msg,
                                             size_t *msg_size) {
        return epstore->evictKey(key, vbucket, msg, msg_size);
    }

    bool getLocked(const std::string &key,
                   uint16_t vbucket,
                   Callback<GetValue> &cb,
                   rel_time_t currentTime,
                   uint32_t lockTimeout,
                   const void *cookie) {
        return epstore->getLocked(key, vbucket, cb, currentTime, lockTimeout, cookie);
    }

    ENGINE_ERROR_CODE unlockKey(const std::string &key,
                                uint16_t vbucket,
                                uint64_t cas,
                                rel_time_t currentTime) {
        return epstore->unlockKey(key, vbucket, cas, currentTime);
    }

    ENGINE_ERROR_CODE observe(const void* cookie,
                              protocol_binary_request_header *request,
                              ADD_RESPONSE response);

    RCPtr<VBucket> getVBucket(uint16_t vbucket) {
        return epstore->getVBucket(vbucket);
    }

    ENGINE_ERROR_CODE setVBucketState(uint16_t vbid, vbucket_state_t to) {
        return epstore->setVBucketState(vbid, to);
    }

    ~EventuallyPersistentEngine() {
        delete epstore;
        delete tapConnMap;
        delete tapConfig;
        delete checkpointConfig;
        delete tapThrottle;
    }

    engine_info *getInfo() {
        return &info.info;
    }

    EPStats &getEpStats() {
        return stats;
    }

    EventuallyPersistentStore* getEpStore() { return epstore; }

    TapConnMap &getTapConnMap() { return *tapConnMap; }

    TapConfig &getTapConfig() { return *tapConfig; }

    TapThrottle &getTapThrottle() { return *tapThrottle; }

    CheckpointConfig &getCheckpointConfig() { return *checkpointConfig; }

    SERVER_HANDLE_V1* getServerApi() { return serverApi; }

    Configuration &getConfiguration() {
        return configuration;
    }

    void notifyNotificationThread(void);

    ENGINE_ERROR_CODE deregisterTapClient(const void* cookie,
                                          protocol_binary_request_header *request,
                                          ADD_RESPONSE response);

    ENGINE_ERROR_CODE handleCheckpointCmds(const void* cookie,
                                           protocol_binary_request_header *request,
                                           ADD_RESPONSE response);

    ENGINE_ERROR_CODE resetReplicationChain(const void* cookie,
                                            protocol_binary_request_header *request,
                                            ADD_RESPONSE response);

    ENGINE_ERROR_CODE changeTapVBFilter(const void* cookie,
                                        protocol_binary_request_header *request,
                                        ADD_RESPONSE response);

    ENGINE_ERROR_CODE handleTrafficControlCmd(const void* cookie,
                                              protocol_binary_request_header *request,
                                              ADD_RESPONSE response);

    size_t getGetlDefaultTimeout() const {
        return getlDefaultTimeout;
    }

    size_t getGetlMaxTimeout() const {
        return getlMaxTimeout;
    }

    bool isDegradedMode() const {
        return !stats.warmupComplete.get() || !trafficEnabled.get();
    }

    bool stillWarmingUp() const {
        return !stats.warmupComplete.get();
    }

protected:
    friend class EpEngineValueChangeListener;

    void setMaxItemSize(size_t value) {
        maxItemSize = value;
    }

    void setGetlDefaultTimeout(size_t value) {
        getlDefaultTimeout = value;
    }

    void setGetlMaxTimeout(size_t value) {
        getlMaxTimeout = value;
    }

private:
    EventuallyPersistentEngine(GET_SERVER_API get_server_api);
    friend ENGINE_ERROR_CODE create_instance(uint64_t interface,
                                             GET_SERVER_API get_server_api,
                                             ENGINE_HANDLE **handle);
    tap_event_t doWalkTapQueue(const void *cookie, item **itm, void **es,
                               uint16_t *nes, uint8_t *ttl, uint16_t *flags,
                               uint32_t *seqno, uint16_t *vbucket,
                               TapProducer *c, bool &retry);

    ENGINE_ERROR_CODE processTapAck(const void *cookie,
                                    uint32_t seqno,
                                    uint16_t status,
                                    const std::string &msg);

    /**
     * Report the state of a memory condition when out of memory.
     *
     * @return ETMPFAIL if we think we can recover without interaction,
     *         else ENOMEM
     */
    ENGINE_ERROR_CODE memoryCondition() {
        // Do we think it's possible we could free something?
        bool haveEvidenceWeCanFreeMemory(stats.getMaxDataSize() > stats.memOverhead);
        if (haveEvidenceWeCanFreeMemory) {
            // Look for more evidence by seeing if we have resident items.
            VBucketCountVisitor countVisitor(vbucket_state_active);
            epstore->visit(countVisitor);

            haveEvidenceWeCanFreeMemory = countVisitor.getNonResident() <
                                          countVisitor.getNumItems();
        }
        if (haveEvidenceWeCanFreeMemory) {
            ++stats.tmp_oom_errors;
            return ENGINE_TMPFAIL;
        } else {
            ++stats.oom_errors;
            return ENGINE_ENOMEM;
        }
    }

    friend void *EvpNotifyPendingConns(void*arg);
    void notifyPendingConnections(void);

    friend class BackFillVisitor;
    friend class TapBGFetchCallback;
    friend class TapConnMap;
    friend class EventuallyPersistentStore;

    bool enableTraffic(bool enable) {
        return trafficEnabled.cas(!enable, enable);
    }

    void startEngineThreads(void);
    void stopEngineThreads(void) {
        if (startedEngineThreads) {
            {
                LockHolder lh(stats.shutdown.mutex);
                stats.shutdown.isShutdown = true;
                tapConnMap->notify();
            }
            pthread_join(notifyThreadId, NULL);
        }
    }


    bool dbAccess(void) {
        bool ret = true;
        std::string dbname = configuration.getDbname();
        if (access(dbname.c_str(), F_OK) == -1) {
            // file does not exist.. let's try to create it..
            FILE *fp = fopen(dbname.c_str(), "w");
            if (fp == NULL) {
                ret= false;
            } else {
                fclose(fp);
                std::remove(dbname.c_str());
            }
        } else if (access(dbname.c_str(), R_OK) == -1 || access(dbname.c_str(), W_OK) == -1) {
            ret = false;
        }

        return ret;
    }

    ENGINE_ERROR_CODE doEngineStats(const void *cookie, ADD_STAT add_stat);
    ENGINE_ERROR_CODE doKlogStats(const void *cookie, ADD_STAT add_stat);
    ENGINE_ERROR_CODE doMemoryStats(const void *cookie, ADD_STAT add_stat);
    ENGINE_ERROR_CODE doVBucketStats(const void *cookie, ADD_STAT add_stat,
                                     bool prevStateRequested,
                                     bool details);
    ENGINE_ERROR_CODE doHashStats(const void *cookie, ADD_STAT add_stat);
    ENGINE_ERROR_CODE doCheckpointStats(const void *cookie, ADD_STAT add_stat,
                                        const char* stat_key, int nkey);
    ENGINE_ERROR_CODE doTapStats(const void *cookie, ADD_STAT add_stat);
    ENGINE_ERROR_CODE doTapAggStats(const void *cookie, ADD_STAT add_stat,
                                    const char *sep, size_t nsep);
    ENGINE_ERROR_CODE doTimingStats(const void *cookie, ADD_STAT add_stat);
    ENGINE_ERROR_CODE doDispatcherStats(const void *cookie, ADD_STAT add_stat);
    ENGINE_ERROR_CODE doKeyStats(const void *cookie, ADD_STAT add_stat,
                                 uint16_t vbid, std::string &key, bool validate=false);
    ENGINE_ERROR_CODE doTapVbTakeoverStats(const void *cookie,
                                           ADD_STAT add_stat,
                                           std::string& key,
                                           uint16_t vbid);

    void addLookupResult(const void *cookie, Item *result) {
        LockHolder lh(lookupMutex);
        std::map<const void*, Item*>::iterator it = lookups.find(cookie);
        if (it != lookups.end()) {
            if (it->second != NULL) {
                LOG(EXTENSION_LOG_DEBUG,
                    "Cleaning up old lookup result for '%s'",
                    it->second->getKey().c_str());
                delete it->second;
            } else {
                LOG(EXTENSION_LOG_DEBUG, "Cleaning up old null lookup result");
            }
            lookups.erase(it);
        }
        lookups[cookie] = result;
    }

    bool fetchLookupResult(const void *cookie, Item **itm) {
        // This will return *and erase* the lookup result for a connection.
        // You look it up, you own it.
        LockHolder lh(lookupMutex);
        std::map<const void*, Item*>::iterator it = lookups.find(cookie);
        if (it != lookups.end()) {
            *itm = it->second;
            lookups.erase(it);
            return true;
        } else {
            return false;
        }
    }

    // Get the current tap connection for this cookie.
    // If this method returns NULL, you should return TAP_DISCONNECT
    TapProducer* getTapProducer(const void *cookie);

    SERVER_HANDLE_V1 *serverApi;
    EventuallyPersistentStore *epstore;
    TapThrottle *tapThrottle;
    std::map<const void*, Item*> lookups;
    Mutex lookupMutex;
    pthread_t notifyThreadId;
    bool startedEngineThreads;
    GET_SERVER_API getServerApiFunc;
    union {
        engine_info info;
        char buffer[sizeof(engine_info) + 10 * sizeof(feature_info) ];
    } info;

    TapConnMap *tapConnMap;
    TapConfig *tapConfig;
    CheckpointConfig *checkpointConfig;
    Mutex tapMutex;
    std::string name;
    size_t maxItemSize;
    size_t getlDefaultTimeout;
    size_t getlMaxTimeout;
    EPStats stats;
    Configuration configuration;
    Atomic<bool> trafficEnabled;

    bool flushAllEnabled;
    // a unique system generated token initialized at each time
    // ep_engine starts up.
    time_t startupTime;
};

#endif  // SRC_EP_ENGINE_H_<|MERGE_RESOLUTION|>--- conflicted
+++ resolved
@@ -18,18 +18,9 @@
 #ifndef SRC_EP_ENGINE_H_
 #define SRC_EP_ENGINE_H_ 1
 
-<<<<<<< HEAD
 #include "config.h"
 
 #include <errno.h>
-=======
-#include "locks.hh"
-#include "ep.hh"
-#include "flusher.hh"
-#include "ep_extension.h"
-#include "dispatcher.hh"
-#include "item_pager.hh"
->>>>>>> f10d1b96
 
 #include <algorithm>
 #include <cstdio>
