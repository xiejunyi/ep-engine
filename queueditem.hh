--- conflicted
+++ resolved
@@ -32,51 +32,42 @@
 public:
     QueuedItem(const std::string &k, const uint16_t vb, enum queue_operation o,
                const uint16_t vb_version = -1, const int64_t rid = -1, const uint32_t f = 0,
-<<<<<<< HEAD
                const time_t expiry_time = 0, const uint64_t cv = 0, uint32_t seqno = 1)
-        : item(k, f, expiry_time, NULL, 0, cv, rid, vb),
+        : itm(k, f, expiry_time, NULL, 0, cv, rid, vb),
           queued(ep_current_time()),
-=======
-               const time_t expiry_time = 0, const uint64_t cv = 0)
-        : item(k, f, expiry_time, NULL, 0, cv, rid, vb), queued(ep_current_time()),
->>>>>>> bd2840cf
           op(o), vbucket_version(vb_version)
     {
         ObjectRegistry::onCreateQueuedItem(this);
-        item.setSeqno(seqno);
+        itm.setSeqno(seqno);
     }
 
     QueuedItem(const std::string &k, const value_t &v, const uint16_t vb, enum queue_operation o,
                const uint16_t vb_version = -1, const int64_t rid = -1, const uint32_t f = 0,
-<<<<<<< HEAD
                const time_t expiry_time = 0, const uint64_t cv = 0, uint32_t seqno = 1)
-        : item(k, f, expiry_time, v, cv, rid, vb),
+        : itm(k, f, expiry_time, v, cv, rid, vb),
           queued(ep_current_time()),
-=======
-               const time_t expiry_time = 0, const uint64_t cv = 0)
-        : item(k, f, expiry_time, v, cv, rid, vb), queued(ep_current_time()),
->>>>>>> bd2840cf
           op(o), vbucket_version(vb_version)
     {
         ObjectRegistry::onCreateQueuedItem(this);
-        item.setSeqno(seqno);
+        itm.setSeqno(seqno);
     }
 
     ~QueuedItem() {
         ObjectRegistry::onDeleteQueuedItem(this);
     }
 
-    const std::string &getKey(void) const { return item.getKey(); }
-    uint16_t getVBucketId(void) const { return item.getVBucketId(); }
+    const std::string &getKey(void) const { return itm.getKey(); }
+    uint16_t getVBucketId(void) const { return itm.getVBucketId(); }
     uint16_t getVBucketVersion(void) const { return vbucket_version; }
     uint32_t getQueuedTime(void) const { return queued; }
     enum queue_operation getOperation(void) const { return op; }
-    int64_t getRowId() const { return item.getId(); }
-    uint32_t getFlags() const { return item.getFlags(); }
-    time_t getExpiryTime() const { return item.getExptime(); }
-    uint64_t getCas() const { return item.getCas(); }
-    const value_t &getValue() const { return item.getValue(); }
-    Item &getItem() { return item; }
+    int64_t getRowId() const { return itm.getId(); }
+    uint32_t getFlags() const { return itm.getFlags(); }
+    time_t getExpiryTime() const { return itm.getExptime(); }
+    uint64_t getCas() const { return itm.getCas(); }
+    uint32_t getSeqno() const { return itm.getSeqno(); }
+    const value_t &getValue() const { return itm.getValue(); }
+    Item &getItem() { return itm; }
 
     void setQueuedTime(uint32_t queued_time) {
         queued = queued_time;
@@ -92,11 +83,11 @@
     }
 
     size_t size() {
-        return sizeof(QueuedItem) + getKey().size() + item.getValMemSize();
+        return sizeof(QueuedItem) + getKey().size() + itm.getValMemSize();
     }
 
 private:
-    Item item;
+    Item itm;
     uint32_t queued;
     enum queue_operation op;
     uint16_t vbucket_version;
